name             = Config-Structured
version          = 2.003
author           = Mark Tyrrell <mtyrrell@concertpharma.com>
<<<<<<< HEAD

[%Rights]
license_class    = Perl_5
copyright_year   = 2019
copyright_holder = Concert Pharmaceuticals, Inc.
=======
licence          = MIT
copyright_holder = Concert Pharmaceuticals, Inc.
copyright_year   = 2023
>>>>>>> bd35ef38

[PkgVersion]
[AutoPrereqs]
[PodWeaver]

[Repository]
repository = https://bitbucket.org/concertpharmaceuticals/config-structured.git
web = https://bitbucket.org/concertpharmaceuticals/config-structured

[@Filter]
-bundle = @Starter<|MERGE_RESOLUTION|>--- conflicted
+++ resolved
@@ -1,17 +1,9 @@
 name             = Config-Structured
 version          = 2.003
 author           = Mark Tyrrell <mtyrrell@concertpharma.com>
-<<<<<<< HEAD
-
-[%Rights]
-license_class    = Perl_5
-copyright_year   = 2019
-copyright_holder = Concert Pharmaceuticals, Inc.
-=======
 licence          = MIT
 copyright_holder = Concert Pharmaceuticals, Inc.
 copyright_year   = 2023
->>>>>>> bd35ef38
 
 [PkgVersion]
 [AutoPrereqs]
